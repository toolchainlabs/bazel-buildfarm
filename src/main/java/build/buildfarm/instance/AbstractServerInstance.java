--- conflicted
+++ resolved
@@ -14,53 +14,12 @@
 
 package build.buildfarm.instance;
 
-<<<<<<< HEAD
 import static com.google.common.util.concurrent.Futures.transform;
 import static com.google.common.util.concurrent.Futures.allAsList;
 import static com.google.common.util.concurrent.MoreExecutors.newDirectExecutorService;
 import static com.google.common.util.concurrent.MoreExecutors.listeningDecorator;
-
-import build.buildfarm.common.ContentAddressableStorage;
-import build.buildfarm.common.ContentAddressableStorage.Blob;
-import build.buildfarm.common.DigestUtil;
-import build.buildfarm.common.DigestUtil.ActionKey;
-import build.buildfarm.instance.TreeIterator.DirectoryEntry;
-import build.buildfarm.v1test.CompletedOperationMetadata;
-import build.buildfarm.v1test.ExecutingOperationMetadata;
-import build.buildfarm.v1test.QueuedOperationMetadata;
-=======
-import build.buildfarm.ac.ActionCache;
-import build.buildfarm.cas.ContentAddressableStorage;
-import build.buildfarm.cas.ContentAddressableStorage.Blob;
-import build.buildfarm.common.DigestUtil;
-import build.buildfarm.common.DigestUtil.ActionKey;
->>>>>>> ec7a0536
-import com.google.common.annotations.VisibleForTesting;
-import com.google.common.base.Preconditions;
-import com.google.common.collect.ImmutableMap;
-import com.google.common.collect.ImmutableList;
-import com.google.common.collect.ImmutableSet;
-import com.google.common.collect.Iterables;
-import com.google.common.collect.Sets;
-<<<<<<< HEAD
-import com.google.common.util.concurrent.FutureCallback;
-import com.google.common.util.concurrent.Futures;
-import com.google.common.util.concurrent.ListenableFuture;
-import com.google.common.util.concurrent.ListeningExecutorService;
-import com.google.common.util.concurrent.SettableFuture;
-import com.google.common.util.concurrent.UncheckedExecutionException;
-import com.google.devtools.remoteexecution.v1test.Action;
-import com.google.devtools.remoteexecution.v1test.ActionResult;
-import com.google.devtools.remoteexecution.v1test.Command;
-import com.google.devtools.remoteexecution.v1test.Digest;
-import com.google.devtools.remoteexecution.v1test.Directory;
-import com.google.devtools.remoteexecution.v1test.DirectoryNode;
-import com.google.devtools.remoteexecution.v1test.ExecuteOperationMetadata;
-import com.google.devtools.remoteexecution.v1test.ExecuteOperationMetadata.Stage;
-import com.google.devtools.remoteexecution.v1test.ExecuteResponse;
-import com.google.devtools.remoteexecution.v1test.FileNode;
-import com.google.devtools.remoteexecution.v1test.RequestMetadata;
-=======
+import static java.util.logging.Level.SEVERE;
+
 import build.bazel.remote.execution.v2.Action;
 import build.bazel.remote.execution.v2.ActionResult;
 import build.bazel.remote.execution.v2.ActionCacheUpdateCapabilities;
@@ -71,13 +30,36 @@
 import build.bazel.remote.execution.v2.Directory;
 import build.bazel.remote.execution.v2.DirectoryNode;
 import build.bazel.remote.execution.v2.ExecuteOperationMetadata;
+import build.bazel.remote.execution.v2.ExecuteOperationMetadata.Stage;
 import build.bazel.remote.execution.v2.ExecuteResponse;
 import build.bazel.remote.execution.v2.ExecutionCapabilities;
 import build.bazel.remote.execution.v2.ExecutionPolicy;
 import build.bazel.remote.execution.v2.FileNode;
+import build.bazel.remote.execution.v2.RequestMetadata;
 import build.bazel.remote.execution.v2.ResultsCachePolicy;
 import build.bazel.remote.execution.v2.ServerCapabilities;
->>>>>>> ec7a0536
+import build.buildfarm.instance.TreeIterator.DirectoryEntry;
+import build.buildfarm.v1test.CompletedOperationMetadata;
+import build.buildfarm.v1test.ExecutingOperationMetadata;
+import build.buildfarm.v1test.QueuedOperationMetadata;
+import build.buildfarm.ac.ActionCache;
+import build.buildfarm.cas.ContentAddressableStorage;
+import build.buildfarm.cas.ContentAddressableStorage.Blob;
+import build.buildfarm.common.DigestUtil;
+import build.buildfarm.common.DigestUtil.ActionKey;
+import com.google.common.annotations.VisibleForTesting;
+import com.google.common.base.Preconditions;
+import com.google.common.collect.ImmutableMap;
+import com.google.common.collect.ImmutableList;
+import com.google.common.collect.ImmutableSet;
+import com.google.common.collect.Iterables;
+import com.google.common.collect.Sets;
+import com.google.common.util.concurrent.FutureCallback;
+import com.google.common.util.concurrent.Futures;
+import com.google.common.util.concurrent.ListenableFuture;
+import com.google.common.util.concurrent.ListeningExecutorService;
+import com.google.common.util.concurrent.SettableFuture;
+import com.google.common.util.concurrent.UncheckedExecutionException;
 import com.google.longrunning.Operation;
 import com.google.protobuf.Any;
 import com.google.protobuf.ByteString;
@@ -96,29 +78,21 @@
 import java.util.Map;
 import java.util.Set;
 import java.util.Stack;
-<<<<<<< HEAD
 import java.util.concurrent.ExecutionException;
 import java.util.concurrent.ExecutorService;
-import java.util.function.Consumer;
+import java.util.function.Predicate;
 import java.util.function.Supplier;
-=======
-import java.util.function.Predicate;
 import java.util.logging.Logger;
->>>>>>> ec7a0536
 
 public abstract class AbstractServerInstance implements Instance {
+  private static final Logger logger = Logger.getLogger(AbstractServerInstance.class.getName());
+
   private final String name;
   protected final ContentAddressableStorage contentAddressableStorage;
-<<<<<<< HEAD
-  protected final Map<ActionKey, ActionResult> actionCache;
-  protected final Map<String, Operation> outstandingOperations;
-  protected final Map<String, Operation> completedOperations;
-  protected final Map<Digest, ByteString> activeBlobWrites;
-=======
   protected final ActionCache actionCache;
   protected final OperationsMap outstandingOperations;
   protected final OperationsMap completedOperations;
->>>>>>> ec7a0536
+  protected final Map<Digest, ByteString> activeBlobWrites;
   protected final DigestUtil digestUtil;
 
   public static final String DUPLICATE_FILE_NODE =
@@ -144,9 +118,11 @@
       "The `Command`'s `environment_variables` are not correctly sorted by `name`.";
 
   public static final String MISSING_INPUT =
-      "A requested input (or the `Command` of the `Action`) was not found in the CAS.";
+      "A requested input (or the `Action` or its `Command`) was not found in the CAS.";
 
   public static final String INVALID_DIGEST = "A `Digest` in the input tree is invalid.";
+
+  public static final String INVALID_ACTION = "The `Action` was invalid.";
 
   public static final String INVALID_COMMAND = "The `Command` of the `Action` was invalid.";
 
@@ -163,16 +139,10 @@
       String name,
       DigestUtil digestUtil,
       ContentAddressableStorage contentAddressableStorage,
-<<<<<<< HEAD
-      Map<ActionKey, ActionResult> actionCache,
-      Map<String, Operation> outstandingOperations,
-      Map<String, Operation> completedOperations,
-      Map<Digest, ByteString> activeBlobWrites) {
-=======
       ActionCache actionCache,
       OperationsMap outstandingOperations,
-      OperationsMap completedOperations) {
->>>>>>> ec7a0536
+      OperationsMap completedOperations,
+      Map<Digest, ByteString> activeBlobWrites) {
     this.name = name;
     this.digestUtil = digestUtil;
     this.contentAddressableStorage = contentAddressableStorage;
@@ -204,15 +174,10 @@
   }
 
   @Override
-<<<<<<< HEAD
-  public void putActionResult(ActionKey actionKey, ActionResult actionResult) {
+  public void putActionResult(ActionKey actionKey, ActionResult actionResult) throws InterruptedException {
     if (actionResult.getExitCode() == 0) {
       actionCache.put(actionKey, actionResult);
     }
-=======
-  public void putActionResult(ActionKey actionKey, ActionResult actionResult) throws InterruptedException {
-    actionCache.put(actionKey, actionResult);
->>>>>>> ec7a0536
   }
 
   @Override
@@ -256,7 +221,6 @@
         (int) offset, (int) (endIndex > blob.size() ? blob.size() : endIndex));
   }
 
-<<<<<<< HEAD
   protected ListenableFuture<ByteString> getBlobFuture(Digest blobDigest) {
     return getBlobFuture(blobDigest, /* offset=*/ 0, /* limit=*/ 0);
   }
@@ -293,26 +257,6 @@
       blobObserver.onCompleted();
     } catch (IOException|InterruptedException e) {
       blobObserver.onError(e);
-=======
-  @Override
-  public Digest putBlob(ByteString content)
-      throws InterruptedException {
-    if (content.size() == 0) {
-      return digestUtil.empty();
-    }
-    Blob blob = new Blob(content, digestUtil);
-    contentAddressableStorage.put(blob);
-    return blob.getDigest();
-  }
-
-  @Override
-  public Iterable<Digest> putAllBlobs(Iterable<ByteString> blobs)
-      throws InterruptedException {
-    ImmutableList.Builder<Digest> blobDigestsBuilder =
-        new ImmutableList.Builder<Digest>();
-    for (ByteString blob : blobs) {
-      blobDigestsBuilder.add(putBlob(blob));
->>>>>>> ec7a0536
     }
   }
 
@@ -389,14 +333,8 @@
 
   protected abstract int getTreeDefaultPageSize();
   protected abstract int getTreeMaxPageSize();
-<<<<<<< HEAD
   protected abstract TokenizableIterator<DirectoryEntry> createTreeIterator(
       Digest rootDigest, String pageToken) throws IOException, InterruptedException;
-=======
-
-  protected abstract TokenizableIterator<Directory> createTreeIterator(
-      Digest rootDigest, String pageToken);
->>>>>>> ec7a0536
 
   @Override
   public String getTree(
@@ -410,12 +348,7 @@
       pageSize = getTreeMaxPageSize();
     }
 
-<<<<<<< HEAD
     TokenizableIterator<DirectoryEntry> iter = createTreeIterator(rootDigest, pageToken);
-=======
-    TokenizableIterator<Directory> iter =
-        createTreeIterator(rootDigest, pageToken);
->>>>>>> ec7a0536
 
     while (iter.hasNext() && pageSize != 0) {
       Directory directory = iter.next().getDirectory();
@@ -441,11 +374,7 @@
   protected abstract Operation createOperation(ActionKey actionKey);
 
   // called when an operation will be queued for execution
-<<<<<<< HEAD
   protected void onQueue(Operation operation, Action action) throws IOException, InterruptedException, StatusException {
-=======
-  protected void onQueue(Operation operation, Action action) throws InterruptedException {
->>>>>>> ec7a0536
   }
 
   private void stringsUniqueAndSortedPrecondition(
@@ -492,19 +421,12 @@
         preconditionFailure);
   }
 
-<<<<<<< HEAD
-  @VisibleForTesting
-  public void validateActionInputDirectory(
-=======
   private void enumerateActionInputDirectory(
       String directoryPath,
       Directory directory,
+      Map<Digest, Directory> directoriesIndex,
       ImmutableSet.Builder<String> inputFiles,
       ImmutableSet.Builder<String> inputDirectories) {
-    Preconditions.checkState(
-        directory != null,
-        MISSING_INPUT);
-
     for (FileNode fileNode : directory.getFilesList()) {
       String fileName = fileNode.getName();
       String filePath = directoryPath.isEmpty() ? fileName : (directoryPath + "/" + fileName);
@@ -520,34 +442,25 @@
       inputDirectories.add(subDirectoryPath);
       enumerateActionInputDirectory(
           subDirectoryPath,
-          expectDirectory(directoryDigest),
+          directoriesIndex.get(directoryDigest),
+          directoriesIndex,
           inputFiles,
           inputDirectories);
     }
   }
 
-  private void validateActionInputDirectory(
+  @VisibleForTesting
+  public void validateActionInputDirectory(
       String directoryPath,
->>>>>>> ec7a0536
       Directory directory,
       Stack<Digest> pathDigests,
       Set<Digest> visited,
-<<<<<<< HEAD
       Map<Digest, Directory> directoriesIndex,
+      ImmutableSet.Builder<String> inputFiles,
+      ImmutableSet.Builder<String> inputDirectories,
       ImmutableSet.Builder<Digest> inputDigests,
       PreconditionFailure.Builder preconditionFailure) {
-=======
-      ImmutableSet.Builder<String> inputFiles,
-      ImmutableSet.Builder<String> inputDirectories,
-      ImmutableSet.Builder<Digest> inputDigests) {
-    Preconditions.checkState(
-        directory != null,
-        MISSING_INPUT);
-
->>>>>>> ec7a0536
     Set<String> entryNames = new HashSet<>();
-
-    // should construct a directory path string for the description of the failures
 
     String lastFileName = "";
     for (FileNode fileNode : directory.getFilesList()) {
@@ -561,7 +474,7 @@
         preconditionFailure.addViolationsBuilder()
             .setType(VIOLATION_TYPE_INVALID)
             .setSubject(DIRECTORY_NOT_SORTED)
-            .setDescription(lastFileName + " > " + fileName);
+            .setDescription("/" + directoryPath + ": " + lastFileName + " > " + fileName);
       }
       /* FIXME serverside validity check? regex?
       Preconditions.checkState(
@@ -588,7 +501,7 @@
         preconditionFailure.addViolationsBuilder()
             .setType(VIOLATION_TYPE_INVALID)
             .setSubject(DIRECTORY_NOT_SORTED)
-            .setDescription(lastDirectoryName + " > " + directoryName);
+            .setDescription(directoryPath + ": " + lastDirectoryName + " > " + directoryName);
       }
       /* FIXME serverside validity check? regex?
       Preconditions.checkState(
@@ -598,43 +511,36 @@
       lastDirectoryName = directoryName;
       entryNames.add(directoryName);
 
-<<<<<<< HEAD
-      if (path.contains(directoryNode.getDigest())) {
+      if (pathDigests.contains(directoryNode.getDigest())) {
         preconditionFailure.addViolationsBuilder()
             .setType(VIOLATION_TYPE_INVALID)
             .setSubject(DIRECTORY_CYCLE_DETECTED)
-            .setDescription(DigestUtil.toString(directoryNode.getDigest()));
+            .setDescription(directoryPath + ": " + directoryName);
       } else {
         Digest directoryDigest = directoryNode.getDigest();
+        String subDirectoryPath = directoryPath.isEmpty()
+            ? directoryName
+            : (directoryPath + "/" + directoryName);
+        inputDirectories.add(subDirectoryPath);
         if (!visited.contains(directoryDigest)) {
-          validateActionInputDirectoryDigest(directoryDigest, path, visited, directoriesIndex, inputDigests, preconditionFailure);
+          validateActionInputDirectoryDigest(
+              subDirectoryPath,
+              directoryDigest,
+              pathDigests,
+              visited,
+              directoriesIndex,
+              inputFiles,
+              inputDirectories,
+              inputDigests,
+              preconditionFailure);
+        } else {
+          enumerateActionInputDirectory(
+              subDirectoryPath,
+              directoriesIndex.get(directoryDigest),
+              directoriesIndex,
+              inputFiles,
+              inputDirectories);
         }
-=======
-      Preconditions.checkState(
-          !pathDigests.contains(directoryNode.getDigest()),
-          DIRECTORY_CYCLE_DETECTED);
-
-      Digest directoryDigest = directoryNode.getDigest();
-      String subDirectoryPath = directoryPath.isEmpty()
-          ? directoryName
-          : (directoryPath + "/" + directoryName);
-      inputDirectories.add(subDirectoryPath);
-      if (!visited.contains(directoryDigest)) {
-        validateActionInputDirectoryDigest(
-            subDirectoryPath,
-            directoryDigest,
-            pathDigests,
-            visited,
-            inputFiles,
-            inputDirectories,
-            inputDigests);
-      } else {
-        enumerateActionInputDirectory(
-            subDirectoryPath,
-            expectDirectory(directoryDigest),
-            inputFiles,
-            inputDirectories);
->>>>>>> ec7a0536
       }
     }
   }
@@ -644,11 +550,12 @@
       Digest directoryDigest,
       Stack<Digest> pathDigests,
       Set<Digest> visited,
-<<<<<<< HEAD
       Map<Digest, Directory> directoriesIndex,
+      ImmutableSet.Builder<String> inputFiles,
+      ImmutableSet.Builder<String> inputDirectories,
       ImmutableSet.Builder<Digest> inputDigests,
       PreconditionFailure.Builder preconditionFailure) {
-    path.push(directoryDigest);
+    pathDigests.push(directoryDigest);
 
     Directory directory = directoriesIndex.get(directoryDigest);
     if (directory == null) {
@@ -656,14 +563,24 @@
           .setType(VIOLATION_TYPE_MISSING)
           .setSubject(MISSING_INPUT)
           .setDescription("Directory " + DigestUtil.toString(directoryDigest));
-      validateActionInputDirectory(directory, path, visited, directoriesIndex, inputDigests, preconditionFailure);
-    }
-    path.pop();
+    } else {
+      validateActionInputDirectory(
+          directoryPath,
+          directory,
+          pathDigests,
+          visited,
+          directoriesIndex,
+          inputFiles,
+          inputDirectories,
+          inputDigests,
+          preconditionFailure);
+    }
+    pathDigests.pop();
     visited.add(directoryDigest);
   }
 
-  protected ListenableFuture<Iterable<Directory>> getTreeDirectories(Digest inputRoot, ListeningExecutorService service) {
-    return service.submit(() -> {
+  protected ListenableFuture<Iterable<Directory>> getTreeDirectories(Digest inputRoot, ExecutorService service) {
+    return listeningDecorator(service).submit(() -> {
       ImmutableList.Builder<Directory> directories = new ImmutableList.Builder<>();
 
       TokenizableIterator<DirectoryEntry> iterator = createTreeIterator(inputRoot, /* pageToken=*/ "");
@@ -673,40 +590,6 @@
         Preconditions.checkState(directory != null, MISSING_INPUT + " Directory [" + DigestUtil.toString(entry.getDigest()) + "]");
         directories.add(directory);
       }
-=======
-      ImmutableSet.Builder<String> inputFiles,
-      ImmutableSet.Builder<String> inputDirectories,
-      ImmutableSet.Builder<Digest> inputDigests) {
-    pathDigests.push(directoryDigest);
-    validateActionInputDirectory(
-        directoryPath,
-        expectDirectory(directoryDigest),
-        pathDigests,
-        visited,
-        inputFiles,
-        inputDirectories,
-        inputDigests);
-    pathDigests.pop();
-    visited.add(directoryDigest);
-  }
-
-  protected void validateAction(Action action) {
-    Digest commandDigest = action.getCommandDigest();
-    ImmutableSet.Builder<String> inputDirectoriesBuilder = new ImmutableSet.Builder<>();
-    ImmutableSet.Builder<String> inputFilesBuilder = new ImmutableSet.Builder<>();
-    ImmutableSet.Builder<Digest> inputDigests = new ImmutableSet.Builder<>();
-    inputDigests.add(commandDigest);
-
-    inputDirectoriesBuilder.add("");
-    validateActionInputDirectoryDigest(
-        "",
-        action.getInputRootDigest(),
-        new Stack<>(),
-        new HashSet<>(),
-        inputFilesBuilder,
-        inputDirectoriesBuilder,
-        inputDigests);
->>>>>>> ec7a0536
 
       return directories.build();
     });
@@ -724,7 +607,6 @@
       directoriesIndex.put(directoryDigest, directory);
     }
 
-<<<<<<< HEAD
     return directoriesIndex.build();
   }
 
@@ -749,9 +631,6 @@
   }
 
   public static <V> V getUnchecked(ListenableFuture<V> future) throws InterruptedException {
-=======
-    Command command;
->>>>>>> ec7a0536
     try {
       return future.get();
     } catch (ExecutionException e) {
@@ -825,13 +704,18 @@
     inputDigestsBuilder.add(commandDigest);
 
     Map<Digest, Directory> directoriesIndex = createDirectoriesIndex(directories);
+    ImmutableSet.Builder<String> inputDirectoriesBuilder = ImmutableSet.builder();
+    ImmutableSet.Builder<String> inputFilesBuilder = ImmutableSet.builder();
 
     // needs futuring
     validateActionInputDirectoryDigest(
+        "",
         action.getInputRootDigest(),
         new Stack<>(),
         new HashSet<>(),
         directoriesIndex,
+        inputFilesBuilder,
+        inputDirectoriesBuilder,
         inputDigestsBuilder,
         preconditionFailure);
 
@@ -844,14 +728,10 @@
 
     // FIXME should input/output collisions (through directories) be another
     // invalid action?
-<<<<<<< HEAD
     filesUniqueAndSortedPrecondition(
-        action.getOutputFilesList(), preconditionFailure);
+        command.getOutputFilesList(), preconditionFailure);
     filesUniqueAndSortedPrecondition(
-        action.getOutputDirectoriesList(), preconditionFailure);
-=======
-    filesUniqueAndSortedPrecondition(command.getOutputFilesList());
-    filesUniqueAndSortedPrecondition(command.getOutputDirectoriesList());
+        command.getOutputDirectoriesList(), preconditionFailure);
 
     AbstractServerInstance.validateOutputs(
         inputFilesBuilder.build(),
@@ -859,7 +739,6 @@
         Sets.newHashSet(command.getOutputFilesList()),
         Sets.newHashSet(command.getOutputDirectoriesList()));
 
->>>>>>> ec7a0536
     environmentVariablesUniqueAndSortedPrecondition(
         command.getEnvironmentVariablesList(), preconditionFailure);
     if (command.getArgumentsList().isEmpty()) {
@@ -868,9 +747,7 @@
           .setSubject(INVALID_COMMAND)
           .setDescription("argument list is empty");
     }
-    if (!preconditionFailure.getViolationsList().isEmpty()) {
-      throw new IllegalStateException("Action " + DigestUtil.toString(actionDigest) + " was invalid");
-    }
+    checkViolations(() -> actionDigest, preconditionFailure.getViolationsList());
   }
 
   @VisibleForTesting
@@ -924,82 +801,85 @@
     Preconditions.checkState(Sets.intersection(outputDirectories, parentsOfOutputs).isEmpty(), "an output directory cannot be a parent of another output");
   }
 
-  @Override
-<<<<<<< HEAD
-  public ListenableFuture<Operation> execute(
-      Action action,
-      boolean skipCacheLookup,
-      RequestMetadata metadata) {
-    SettableFuture<Operation> executeFuture = SettableFuture.create();
+  private Action validateActionDigest(Digest actionDigest, PreconditionFailure.Builder preconditionFailure) throws InterruptedException {
+    ByteString actionBlob = null;
     try {
-      execute(action, skipCacheLookup, metadata, executeFuture::set);
-    } catch (IllegalStateException e) {
-      executeFuture.setException(e);
-    } catch (InterruptedException e) {
-      executeFuture.setException(e);
-    }
-    return executeFuture;
-  }
-
-  private void execute(
-      Action action,
-      boolean skipCacheLookup,
-      RequestMetadata requestMetadata,
-      Consumer<Operation> onOperation) throws InterruptedException {
-    ActionKey actionKey = digestUtil.computeActionKey(action);
-    Operation operation = createOperation(actionKey);
-
-    System.out.println(System.nanoTime() + ": Operation " + operation.getName() + " was created");
-=======
+      actionBlob = getBlob(actionDigest);
+    } catch (IOException e) {
+      preconditionFailure.addViolationsBuilder()
+          .setType(VIOLATION_TYPE_INVALID)
+          .setSubject(MISSING_INPUT)
+          .setDescription(DigestUtil.toString(actionDigest));
+    }
+    Preconditions.checkState(actionBlob != null, MISSING_INPUT);
+
+    Action action;
+    try {
+      action = Action.parseFrom(actionBlob);
+    } catch (InvalidProtocolBufferException e) {
+      preconditionFailure.addViolationsBuilder()
+          .setType(VIOLATION_TYPE_INVALID)
+          .setSubject(INVALID_ACTION)
+          .setDescription(DigestUtil.toString(actionDigest));
+      throw new IllegalStateException(INVALID_ACTION);
+    }
+
+    validateAction(action, preconditionFailure);
+    return action;
+  }
+
+  // this deserves a real async execute, but not now
+  @Override
   public void execute(
       Digest actionDigest,
       boolean skipCacheLookup,
       ExecutionPolicy executionPolicy,
       ResultsCachePolicy resultsCachePolicy,
+      RequestMetadata requestMetadata,
       Predicate<Operation> watcher) throws InterruptedException {
-    ByteString actionBlob = getBlob(actionDigest);
-    Preconditions.checkState(actionBlob != null, INVALID_DIGEST);
-
-    Action action;
+    final Action action;
+    PreconditionFailure.Builder preconditionFailure = PreconditionFailure.newBuilder();
     try {
-      action = Action.parseFrom(actionBlob);
-    } catch (InvalidProtocolBufferException e) {
-      throw new IllegalStateException(INVALID_DIGEST);
-    }
-
-    validateAction(action);
+      action = validateActionDigest(actionDigest, preconditionFailure);
+    } catch (IllegalStateException e) {
+      logger.log(SEVERE, "action is invalid " + DigestUtil.toString(actionDigest), e);
+      com.google.rpc.Status.Builder status = com.google.rpc.Status.newBuilder()
+          .setCode(Status.FAILED_PRECONDITION.getCode().value())
+          .setMessage(e.getMessage());
+      if (preconditionFailure.getViolationsCount() > 0) {
+        status.addDetails(Any.pack(preconditionFailure.build()));
+      }
+      Operation operation = Operation.newBuilder()
+          .setDone(true)
+          .setMetadata(Any.pack(ExecuteOperationMetadata.newBuilder()
+              .setStage(Stage.COMPLETED)
+              .build()))
+          .setResponse(Any.pack(ExecuteResponse.newBuilder()
+              .setStatus(status)
+              .build()))
+          .build();
+      Preconditions.checkState(!watcher.test(operation), "watcher did not respect completed operation");
+      return;
+    }
 
     ActionKey actionKey = DigestUtil.asActionKey(actionDigest);
     Operation operation = createOperation(actionKey);
-    ExecuteOperationMetadata metadata =
-        expectExecuteOperationMetadata(operation);
-
-    getLogger().fine(
+
+    logger.info(System.nanoTime() + ": Operation " + operation.getName() + " was created");
+
+    getLogger().info(
         String.format(
             "%s::execute(%s): %s",
             getName(),
             DigestUtil.toString(actionDigest),
             operation.getName()));
->>>>>>> ec7a0536
 
     putOperation(operation);
 
     watchOperation(operation.getName(), watcher);
 
-    PreconditionFailure.Builder preconditionFailure = PreconditionFailure.newBuilder();
-    try {
-      validateAction(action, preconditionFailure);
-    } catch (IllegalStateException e) {
-      errorOperation(operation.getName(), com.google.rpc.Status.newBuilder()
-          .setCode(com.google.rpc.Code.FAILED_PRECONDITION.getNumber())
-          .setMessage(e.getMessage())
-          .addDetails(Any.pack(preconditionFailure.build()))
-          .build());
-      return;
-    }
-
     ExecuteOperationMetadata metadata =
-      expectExecuteOperationMetadata(operation);
+        expectExecuteOperationMetadata(operation);
 
     Operation.Builder operationBuilder = operation.toBuilder();
     ActionResult actionResult = null;
@@ -1078,29 +958,12 @@
     }
     try {
       return operation.getMetadata().unpack(ExecuteOperationMetadata.class);
-<<<<<<< HEAD
-    } catch(InvalidProtocolBufferException e) {
-      e.printStackTrace();
-=======
-    } catch (InvalidProtocolBufferException ex) {
+    } catch (InvalidProtocolBufferException e) {
+      logger.log(SEVERE, "error unpacking execute operation metadata for " + operation.getName(), e);
       return null;
     }
   }
 
-  protected Action expectAction(Digest actionDigest) {
-    ByteString actionBlob = getBlob(actionDigest);
-    if (actionBlob == null) {
-      return null;
-    }
-    try {
-      return Action.parseFrom(actionBlob);
-    } catch (InvalidProtocolBufferException ex) {
->>>>>>> ec7a0536
-      return null;
-    }
-  }
-
-<<<<<<< HEAD
   protected Action expectAction(Operation operation) throws InterruptedException {
     try {
       ExecuteOperationMetadata metadata = expectExecuteOperationMetadata(operation);
@@ -1114,27 +977,8 @@
     } catch(IOException e) {
       Status status = Status.fromThrowable(e);
       if (status.getCode() != Code.NOT_FOUND) {
-        e.printStackTrace();
-      }
-=======
-  protected Action expectAction(Operation operation) {
-    ExecuteOperationMetadata metadata = expectExecuteOperationMetadata(operation);
-    if (metadata == null) {
-      return null;
-    }
-    return expectAction(metadata.getActionDigest());
-  }
-
-  protected Command expectCommand(Operation operation) {
-    Action action = expectAction(operation);
-    if (action == null) {
-      return null;
-    }
-    try {
-      return Command.parseFrom(getBlob(action.getCommandDigest()));
-    } catch (InvalidProtocolBufferException ex) {
-      return null;
->>>>>>> ec7a0536
+        logger.log(SEVERE, "error getting action for " + operation.getName(), e);
+      }
     }
     return null;
   }
@@ -1150,7 +994,6 @@
           future.setException(e);
         }
       }
-<<<<<<< HEAD
 
       @Override
       public void onFailure(Throwable t) {
@@ -1162,15 +1005,14 @@
 
   protected ListenableFuture<Directory> expectDirectory(Digest directoryBlobDigest) {
     return parseFuture(directoryBlobDigest, Directory.parser());
-=======
-    } catch (InvalidProtocolBufferException ex) {
-    }
-    return null;
->>>>>>> ec7a0536
   }
 
   protected ListenableFuture<Command> expectCommand(Digest commandBlobDigest) {
     return parseFuture(commandBlobDigest, Command.parser());
+  }
+
+  protected ListenableFuture<Action> expectAction(Digest actionBlobDigest) {
+    return parseFuture(actionBlobDigest, Action.parser());
   }
 
   protected ListenableFuture<Command> insistCommand(Digest commandBlobDigest) {
@@ -1192,7 +1034,17 @@
 
   protected static boolean isErrored(Operation operation) {
     return operation.getDone() &&
-        operation.getResultCase() == Operation.ResultCase.ERROR;
+        operation.getResultCase() == Operation.ResultCase.RESPONSE &&
+        operation.getResponse().is(ExecuteResponse.class) &&
+        expectExecuteResponse(operation).getStatus().getCode() != Code.OK.value();
+  }
+
+  private static ExecuteResponse expectExecuteResponse(Operation operation) {
+    try {
+      return operation.getResponse().unpack(ExecuteResponse.class);
+    } catch (InvalidProtocolBufferException e) {
+      return null;
+    }
   }
 
   private static boolean isStage(Operation operation, Stage stage) {
@@ -1222,10 +1074,7 @@
 
   @Override
   public boolean putOperation(Operation operation) throws InterruptedException {
-<<<<<<< HEAD
-=======
     String name = operation.getName();
->>>>>>> ec7a0536
     if (isCancelled(operation)) {
       if (outstandingOperations.remove(name) == null) {
         throw new IllegalStateException(
@@ -1319,41 +1168,11 @@
 
   @Override
   public void cancelOperation(String name) throws InterruptedException {
-<<<<<<< HEAD
     errorOperation(name, com.google.rpc.Status.newBuilder()
         .setCode(com.google.rpc.Code.CANCELLED.getNumber())
         .build());
   }
 
-  protected void errorOperation(String name, com.google.rpc.Status status) throws InterruptedException {
-=======
->>>>>>> ec7a0536
-    Operation operation = getOperation(name);
-    if (operation == null) {
-      // throw new IllegalStateException("Trying to error nonexistent operation [" + name + "]");
-      System.err.println("Erroring non-existent operation " + name + ", will signal watchers");
-      operation = Operation.newBuilder()
-          .setName(name)
-          .build();
-    }
-    if (operation.getDone()) {
-      throw new IllegalStateException("Trying to error already completed operation [" + name + "]");
-    }
-    ExecuteOperationMetadata metadata = expectExecuteOperationMetadata(operation);
-    if (metadata == null) {
-      metadata = ExecuteOperationMetadata.getDefaultInstance();
-    }
-    putOperation(operation.toBuilder()
-        .setDone(true)
-        .setMetadata(Any.pack(metadata.toBuilder()
-            .setStage(Stage.COMPLETED)
-            .build()))
-        .setError(status)
-        .build());
-  }
-
-<<<<<<< HEAD
-=======
   public boolean requeueOperation(Operation operation) throws InterruptedException {
     String name = operation.getName();
     if (!isQueued(operation)) {
@@ -1373,18 +1192,18 @@
 
     Digest actionDigest = metadata.getActionDigest();
 
-    Action action = expectAction(actionDigest);
-
+    PreconditionFailure.Builder preconditionFailure = PreconditionFailure.newBuilder();
     try {
-      validateAction(action);
+      validateActionDigest(actionDigest, preconditionFailure);
     } catch (IllegalStateException e) {
       errorOperation(name, com.google.rpc.Status.newBuilder()
           .setCode(com.google.rpc.Code.FAILED_PRECONDITION.getNumber())
+          .addDetails(Any.pack(preconditionFailure.build()))
           .build());
       return false;
     }
 
-    getLogger().fine(
+    getLogger().info(
         String.format(
             "%s::requeueOperation(%s): %s",
             getName(),
@@ -1394,11 +1213,14 @@
     return putOperation(operation);
   }
 
-
   protected void errorOperation(String name, com.google.rpc.Status status) throws InterruptedException {
     Operation operation = getOperation(name);
     if (operation == null) {
-      throw new IllegalStateException("Trying to error nonexistent operation [" + name + "]");
+      // throw new IllegalStateException("Trying to error nonexistent operation [" + name + "]");
+      logger.severe("Erroring non-existent operation " + name + ", will signal watchers");
+      operation = Operation.newBuilder()
+          .setName(name)
+          .build();
     }
     if (operation.getDone()) {
       throw new IllegalStateException("Trying to error already completed operation [" + name + "]");
@@ -1412,11 +1234,12 @@
         .setMetadata(Any.pack(metadata.toBuilder()
             .setStage(ExecuteOperationMetadata.Stage.COMPLETED)
             .build()))
-        .setError(status)
+        .setResponse(Any.pack(ExecuteResponse.newBuilder()
+            .setStatus(status)
+            .build()))
         .build());
   }
 
->>>>>>> ec7a0536
   protected void expireOperation(Operation operation) throws InterruptedException {
     ActionResult actionResult = ActionResult.newBuilder()
         .setExitCode(-1)
@@ -1426,8 +1249,7 @@
     ExecuteResponse executeResponse = ExecuteResponse.newBuilder()
         .setResult(actionResult)
         .setStatus(com.google.rpc.Status.newBuilder()
-            .setCode(Code.DEADLINE_EXCEEDED.value())
-            .build())
+            .setCode(Code.DEADLINE_EXCEEDED.value()))
         .build();
     ExecuteOperationMetadata metadata = expectExecuteOperationMetadata(operation);
     if (metadata == null) {
