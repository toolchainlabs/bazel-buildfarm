--- conflicted
+++ resolved
@@ -28,10 +28,7 @@
 import build.buildfarm.cas.ContentAddressableStorages;
 import build.buildfarm.common.DigestUtil;
 import build.buildfarm.common.DigestUtil.ActionKey;
-<<<<<<< HEAD
 import build.buildfarm.common.Watchdog;
-=======
->>>>>>> 83797cee
 import build.buildfarm.common.function.InterruptingPredicate;
 import build.buildfarm.instance.AbstractServerInstance;
 import build.buildfarm.instance.OperationsMap;
@@ -110,15 +107,9 @@
 
   private static final class Worker {
     private final Platform platform;
-<<<<<<< HEAD
     private final MatchListener listener;
 
     Worker(Platform platform, MatchListener listener) {
-=======
-    private final InterruptingPredicate<Operation> onMatch;
-
-    Worker(Platform platform, InterruptingPredicate<Operation> onMatch) {
->>>>>>> 83797cee
       this.platform = platform;
       this.listener = listener;
     }
@@ -127,13 +118,8 @@
       return platform;
     }
 
-<<<<<<< HEAD
     MatchListener getListener() {
       return listener;
-=======
-    boolean test(Operation operation) throws InterruptedException {
-      return onMatch.test(operation);
->>>>>>> 83797cee
     }
   }
 
@@ -472,14 +458,10 @@
 
   @Override
   protected boolean matchOperation(Operation operation) throws InterruptedException {
-<<<<<<< HEAD
-    Command command = expectCommand(operation);
-=======
     Action action = expectAction(operation);
     Preconditions.checkState(action != null, "action not found");
 
-    Command command = expectCommand(action.getCommandDigest());
->>>>>>> 83797cee
+    Command command = getUnchecked(expectCommand(action.getCommandDigest()));
     Preconditions.checkState(command != null, "command not found");
 
     ImmutableList.Builder<Worker> rejectedWorkers = new ImmutableList.Builder<>();
@@ -502,7 +484,6 @@
   }
 
   private void matchSynchronized(
-<<<<<<< HEAD
       Platform platform,
       MatchListener listener) throws InterruptedException {
     ImmutableList.Builder<Operation> rejectedOperations = ImmutableList.builder();
@@ -521,48 +502,14 @@
         rejectedOperations.add(operation);
       }
     }
-    Iterables.addAll(queuedOperations, rejectedOperations.build());
+    for (Operation operation : rejectedOperations.build()) {
+      requeueOperation(operation);
+    }
     if (!matched) {
       synchronized(workers) {
         listener.onWaitStart();
         workers.add(new Worker(platform, listener));
       }
-=======
-      Platform platform,
-      InterruptingPredicate<Operation> onMatch) throws InterruptedException {
-    ImmutableList.Builder<Operation> rejectedOperations = ImmutableList.builder();
-    boolean matched = false;
-    while (!matched && !queuedOperations.isEmpty()) {
-      Operation operation = queuedOperations.remove(0);
-      Command command = expectCommand(operation);
-      boolean dispatched = false;
-      if (command != null && satisfiesRequirements(platform, command)) {
-        matched = true;
-        dispatched = onMatch.test(operation);
-      }
-      if (dispatched) {
-        onDispatched(operation);
-      } else {
-        rejectedOperations.add(operation);
-      }
-    }
-    for (Operation operation : rejectedOperations.build()) {
-      requeueOperation(operation);
-    }
-    if (!matched) {
-      synchronized(workers) {
-        workers.add(new Worker(platform, onMatch));
-      }
-    }
-  }
-
-  @Override
-  public void match(
-      Platform platform,
-      InterruptingPredicate<Operation> onMatch) throws InterruptedException {
-    synchronized (queuedOperations) {
-      matchSynchronized(platform, onMatch);
->>>>>>> 83797cee
     }
   }
 
